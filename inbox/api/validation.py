"""Utilities for validating user input to the API."""
import arrow
from arrow.parser import ParserError
from flanker.addresslib import address
from flask.ext.restful import reqparse
from sqlalchemy.orm.exc import NoResultFound
from inbox.models import Calendar, Thread, Block, Message, Category, Event
from inbox.models.when import parse_as_when
from inbox.models.constants import MAX_INDEXABLE_LENGTH
from inbox.api.err import InputError, NotFoundError, ConflictError
<<<<<<< HEAD
from inbox.search.query import MessageQuery, ThreadQuery
=======
>>>>>>> c12e2089
from inbox.api.kellogs import encode

MAX_LIMIT = 1000


class ValidatableArgument(reqparse.Argument):
    def handle_validation_error(self, error):
        raise InputError(str(error))


# Custom parameter types

def bounded_str(value, key):
    if len(value) > 255:
        raise ValueError('Value {} for {} is too long'.format(value, key))
    return value


def strict_bool(value, key):
    if value.lower() not in ['true', 'false']:
        raise ValueError('Value must be "true" or "false" (not "{}") for {}'
                         .format(value, key))
    return value.lower() == 'true'


def view(value, key):
    allowed_views = ["count", "ids", "expanded"]
    if value not in allowed_views:
        raise ValueError('Unknown view type {}.'.format(value))
    return value


def limit(value):
    try:
        value = int(value)
    except ValueError:
        raise ValueError('Limit parameter must be an integer.')
    if value < 0:
        raise ValueError('Limit parameter must be nonnegative.')
    if value > MAX_LIMIT:
        raise ValueError('Cannot request more than {} resources at once.'.
                         format(MAX_LIMIT))
    return value


def offset(value):
    try:
        value = int(value)
    except ValueError:
        raise ValueError('Offset parameter must be an integer.')
    if value < 0:
        raise ValueError('Offset parameter must be nonnegative.')
    return value


def valid_public_id(value):
    try:
        # raise ValueError on malformed public ids
        # raise TypeError if an integer is passed in
        int(value, 36)
    except (TypeError, ValueError):
        raise InputError(u'Invalid id: {}'.format(value))
    return value


def timestamp(value, key):
    try:
        return arrow.get(value).datetime
    except ValueError:
        raise ValueError('Invalid timestamp value {} for {}'.
                         format(value, key))
    except ParserError:
        raise ValueError('Invalid datetime value {} for {}'.format(value, key))


def strict_parse_args(parser, raw_args):
    """
    Wrapper around parser.parse_args that raises a ValueError if unexpected
    arguments are present.

    """
    args = parser.parse_args()
    unexpected_params = (set(raw_args) - {allowed_arg.name for allowed_arg in
                                          parser.args})
    if unexpected_params:
        raise InputError('Unexpected query parameters {}'.format(
                         unexpected_params))
    return args


def get_draft(draft_public_id, version, namespace_id, db_session):
    valid_public_id(draft_public_id)
    if version is None:
        raise InputError('Must specify draft version')
    try:
        version = int(version)
    except ValueError:
        raise InputError('Invalid draft version')
    try:
        draft = db_session.query(Message).filter(
            Message.public_id == draft_public_id,
            Message.namespace_id == namespace_id).one()
    except NoResultFound:
        raise NotFoundError("Couldn't find draft {}".format(draft_public_id))

    if draft.is_sent or not draft.is_draft:
        raise InputError('Message {} is not a draft'.format(draft_public_id))
    if draft.version != version:
        raise ConflictError(
            'Draft {0}.{1} has already been updated to version {2}'.
            format(draft_public_id, version, draft.version))
    return draft


def get_attachments(block_public_ids, namespace_id, db_session):
    attachments = set()
    if block_public_ids is None:
        return attachments
    if not isinstance(block_public_ids, list):
        raise InputError('{} is not a list of block ids'.
                         format(block_public_ids))
    for block_public_id in block_public_ids:
        # Validate public ids before querying with them
        valid_public_id(block_public_id)
        try:
            block = db_session.query(Block). \
                filter(Block.public_id == block_public_id,
                       Block.namespace_id == namespace_id).one()
            # In the future we may consider discovering the filetype from the
            # data by using #magic.from_buffer(data, mime=True))
            attachments.add(block)
        except NoResultFound:
            raise InputError('Invalid block public id {}'.
                             format(block_public_id))
    return attachments


def get_message(message_public_id, namespace_id, db_session):
    if message_public_id is None:
        return None
    valid_public_id(message_public_id)
    try:
        return db_session.query(Message). \
            filter(Message.public_id == message_public_id,
                   Message.namespace_id == namespace_id).one()
    except NoResultFound:
        raise InputError('Invalid message public id {}'.
                         format(message_public_id))


def get_thread(thread_public_id, namespace_id, db_session):
    if thread_public_id is None:
        return None
    valid_public_id(thread_public_id)
    try:
        return db_session.query(Thread). \
            filter(Thread.public_id == thread_public_id,
                   Thread.namespace_id == namespace_id).one()
    except NoResultFound:
        raise InputError('Invalid thread public id {}'.
                         format(thread_public_id))


def get_recipients(recipients, field):
    if recipients is None:
        return None
    if not isinstance(recipients, list):
        raise InputError('Invalid {} field'.format(field))

    for r in recipients:
        if not (isinstance(r, dict) and 'email' in r and
                isinstance(r['email'], basestring)):
            raise InputError('Invalid {} field'.format(field))
        if 'name' in r and not isinstance(r['name'], basestring):
            raise InputError('Invalid {} field'.format(field))

    return [(r.get('name', ''), r.get('email', '')) for r in recipients]


def get_calendar(calendar_public_id, namespace, db_session):
    valid_public_id(calendar_public_id)
    try:
        return db_session.query(Calendar). \
            filter(Calendar.public_id == calendar_public_id,
                   Calendar.namespace_id == namespace.id).one()
    except NoResultFound:
        raise NotFoundError('Calendar {} not found'.format(calendar_public_id))


def valid_when(when):
    try:
        parse_as_when(when)
    except (ValueError, ParserError) as e:
        raise InputError(str(e))


def valid_event(event):
    if 'when' not in event:
        raise InputError("Must specify 'when' when creating an event.")

    valid_when(event['when'])

    if 'busy' in event and event.get('busy') is not None:
        # client libraries can send busy: None
        if not isinstance(event.get('busy'), bool):
            raise InputError("'busy' must be true or false")

    participants = event.get('participants')
    if participants is None:
        participants = []
    for p in participants:
        if 'email' not in p:
            raise InputError("'participants' must must have email")

        if not valid_email(p['email']):
            raise InputError("'{}' is not a valid email".format(p['email']))

        if 'status' in p:
            if p['status'] not in ('yes', 'no', 'maybe', 'noreply'):
                raise InputError("'participants' status must be one of: "
                                 "yes, no, maybe, noreply")


def valid_event_update(event, namespace, db_session):
    if 'when' in event:
        valid_when(event['when'])

    if 'busy' in event and not isinstance(event.get('busy'), bool):
        raise InputError("'busy' must be true or false")

    participants = event.get('participants', [])
    for p in participants:
        if 'email' not in p:
            raise InputError("'participants' must have email")
        if 'status' in p:
            if p['status'] not in ('yes', 'no', 'maybe', 'noreply'):
                raise InputError("'participants' status must be one of: "
                                 "yes, no, maybe, noreply")


def noop_event_update(event, data):
    # Check whether the update is actually updating fields.
    # We do this by cloning the event, updating the fields and
    # comparing them. This is less cumbersome than having to think
    # about the multiple values of the `when` field.
    e = Event()
    e.update(event)
    e.namespace = event.namespace

    for attr in Event.API_MODIFIABLE_FIELDS:
        if attr in data:
            setattr(e, attr, data[attr])

    e1 = encode(event)
    e2 = encode(e)
<<<<<<< HEAD

    for attr in Event.API_MODIFIABLE_FIELDS:
        # We have to handle participants a bit differently because
        # it's a list which can be permuted.
        if attr == 'participants':
            continue

=======

    for attr in Event.API_MODIFIABLE_FIELDS:
        # We have to handle participants a bit differently because
        # it's a list which can be permuted.
        if attr == 'participants':
            continue

>>>>>>> c12e2089
        event_value = e1.get(attr)
        e_value = e2.get(attr)
        if event_value != e_value:
            return False

    e_participants = {p['email']: p for p in e.participants}
    event_participants = {p['email']: p for p in event.participants}
    if len(e_participants.keys()) != len(event_participants.keys()):
        return False

    for email in e_participants:
        if email not in event_participants:
            return False

        p1 = e_participants[email]
        p2 = event_participants[email]

        p1_status = p1.get('status')
        p2_status = p2.get('status')
        if p1_status != p2_status:
            return False

        p1_comment = p1.get('comment')
        p2_comment = p2.get('comment')
        if p1_comment != p2_comment:
            return False

    return True


def valid_delta_object_types(types_arg):
    types = [item.strip() for item in types_arg.split(',')]
    allowed_types = ('contact', 'message', 'event', 'file', 'tag',
                     'thread', 'calendar', 'draft', 'folder', 'label')
    for type_ in types:
        if type_ not in allowed_types:
            raise InputError('Invalid object type {}'.format(type_))
    return types


def valid_email(email_address):
    parsed = address.parse(email_address, addr_spec_only=True)
    if isinstance(parsed, address.EmailAddress):
        return True

    return False


def validate_draft_recipients(draft):
    """
    Check that a draft has at least one recipient, and that all recipient
    emails are at least plausible email addresses, before we try to send it.

    """
    if not any((draft.to_addr, draft.bcc_addr, draft.cc_addr)):
        raise InputError('No recipients specified')
    for field in draft.to_addr, draft.bcc_addr, draft.cc_addr:
        if field is not None:
            for _, email_address in field:
                parsed = address.parse(email_address, addr_spec_only=True)
                if not isinstance(parsed, address.EmailAddress):
                    raise InputError(u'Invalid recipient address {}'.
                                     format(email_address))


def valid_display_name(namespace_id, category_type, display_name, db_session):
    if display_name is None or not isinstance(display_name, basestring):
        raise InputError('"display_name" must be a valid string')

    display_name = display_name.rstrip()
    if len(display_name) > MAX_INDEXABLE_LENGTH:
        # Set as MAX_FOLDER_LENGTH, MAX_LABEL_LENGTH
        raise InputError('"display_name" is too long')

    if db_session.query(Category).filter(
            Category.namespace_id == namespace_id,
            Category.lowercase_name == display_name).first() is not None:
        raise InputError('{} with name "{}" already exists'.format(
                         category_type, display_name))

    return display_name<|MERGE_RESOLUTION|>--- conflicted
+++ resolved
@@ -8,10 +8,6 @@
 from inbox.models.when import parse_as_when
 from inbox.models.constants import MAX_INDEXABLE_LENGTH
 from inbox.api.err import InputError, NotFoundError, ConflictError
-<<<<<<< HEAD
-from inbox.search.query import MessageQuery, ThreadQuery
-=======
->>>>>>> c12e2089
 from inbox.api.kellogs import encode
 
 MAX_LIMIT = 1000
@@ -267,7 +263,6 @@
 
     e1 = encode(event)
     e2 = encode(e)
-<<<<<<< HEAD
 
     for attr in Event.API_MODIFIABLE_FIELDS:
         # We have to handle participants a bit differently because
@@ -275,15 +270,6 @@
         if attr == 'participants':
             continue
 
-=======
-
-    for attr in Event.API_MODIFIABLE_FIELDS:
-        # We have to handle participants a bit differently because
-        # it's a list which can be permuted.
-        if attr == 'participants':
-            continue
-
->>>>>>> c12e2089
         event_value = e1.get(attr)
         e_value = e2.get(attr)
         if event_value != e_value:
