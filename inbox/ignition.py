from socket import gethostname
from sqlalchemy import create_engine, event

from inbox.sqlalchemy_ext.util import ForceStrictMode
<<<<<<< HEAD
from inbox.config import db_uri, config
=======
from inbox.config import engine_uri, config
>>>>>>> c12e2089
from inbox.util.stats import statsd_client

DB_POOL_SIZE = config.get_required('DB_POOL_SIZE')
# Sane default of max overflow=5 if value missing in config.
DB_POOL_MAX_OVERFLOW = config.get('DB_POOL_MAX_OVERFLOW') or 5
_hostname = None


def main_engine(pool_size=DB_POOL_SIZE, max_overflow=DB_POOL_MAX_OVERFLOW,
                echo=False):
<<<<<<< HEAD
    engine = create_engine(db_uri(),
=======
    database_name = config.get_required('MYSQL_DATABASE')
    engine = create_engine(engine_uri(database_name),
>>>>>>> c12e2089
                           listeners=[ForceStrictMode()],
                           isolation_level='READ COMMITTED',
                           echo=echo,
                           pool_size=pool_size,
                           pool_recycle=3600,
                           max_overflow=max_overflow,
                           connect_args={'charset': 'utf8mb4'})

    @event.listens_for(engine, 'checkout')
    def receive_checkout(dbapi_connection, connection_record,
                         connection_proxy):
        '''Log checkedout and overflow when a connection is checked out'''
        hostname = gethostname().replace(".", "-")
        process_name = str(config.get("PROCESS_NAME", "unknown"))

        statsd_client.gauge(".".join(
<<<<<<< HEAD
            ["dbconn", dbapi_connection.db, hostname, process_name,
=======
            ["dbconn", database_name, hostname, process_name,
>>>>>>> c12e2089
             "checkedout"]),
            connection_proxy._pool.checkedout())

        statsd_client.gauge(".".join(
<<<<<<< HEAD
            ["dbconn", dbapi_connection.db, hostname, process_name,
=======
            ["dbconn", database_name, hostname, process_name,
>>>>>>> c12e2089
             "overflow"]),
            connection_proxy._pool.overflow())

    return engine


def init_db(engine):
    """
    Make the tables.

    This is called only from bin/create-db, which is run during setup.
    Previously we allowed this to run everytime on startup, which broke some
    alembic revisions by creating new tables before a migration was run.
    From now on, we should ony be creating tables+columns via SQLalchemy *once*
    and all subscequent changes done via migration scripts.

    """
    from inbox.models.base import MailSyncBase

    MailSyncBase.metadata.create_all(engine)<|MERGE_RESOLUTION|>--- conflicted
+++ resolved
@@ -2,11 +2,7 @@
 from sqlalchemy import create_engine, event
 
 from inbox.sqlalchemy_ext.util import ForceStrictMode
-<<<<<<< HEAD
-from inbox.config import db_uri, config
-=======
 from inbox.config import engine_uri, config
->>>>>>> c12e2089
 from inbox.util.stats import statsd_client
 
 DB_POOL_SIZE = config.get_required('DB_POOL_SIZE')
@@ -17,12 +13,8 @@
 
 def main_engine(pool_size=DB_POOL_SIZE, max_overflow=DB_POOL_MAX_OVERFLOW,
                 echo=False):
-<<<<<<< HEAD
-    engine = create_engine(db_uri(),
-=======
     database_name = config.get_required('MYSQL_DATABASE')
     engine = create_engine(engine_uri(database_name),
->>>>>>> c12e2089
                            listeners=[ForceStrictMode()],
                            isolation_level='READ COMMITTED',
                            echo=echo,
@@ -39,20 +31,12 @@
         process_name = str(config.get("PROCESS_NAME", "unknown"))
 
         statsd_client.gauge(".".join(
-<<<<<<< HEAD
-            ["dbconn", dbapi_connection.db, hostname, process_name,
-=======
             ["dbconn", database_name, hostname, process_name,
->>>>>>> c12e2089
              "checkedout"]),
             connection_proxy._pool.checkedout())
 
         statsd_client.gauge(".".join(
-<<<<<<< HEAD
-            ["dbconn", dbapi_connection.db, hostname, process_name,
-=======
             ["dbconn", database_name, hostname, process_name,
->>>>>>> c12e2089
              "overflow"]),
             connection_proxy._pool.overflow())
 
