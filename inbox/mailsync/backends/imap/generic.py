# deal with unicode literals: http://www.python.org/dev/peps/pep-0263/
# vim: set fileencoding=utf-8 :
"""
----------------
IMAP SYNC ENGINE
----------------

Okay, here's the deal.

The IMAP sync engine runs per-folder on each account. This allows behaviour
like the Inbox to receive new mail via polling while we're still running the
initial sync on a huge All Mail folder.

Only one initial sync can be running per-account at a time, to avoid
hammering the IMAP backend too hard (Gmail shards per-user, so parallelizing
folder download won't actually increase our throughput anyway).

Any time we reconnect, we have to make sure the folder's uidvalidity hasn't
changed, and if it has, we need to update the UIDs for any messages we've
already downloaded. A folder's uidvalidity cannot change during a session
(SELECT during an IMAP session starts a session on a folder) (see
http://tools.ietf.org/html/rfc3501#section-2.3.1.1).

Note that despite a session giving you a HIGHESTMODSEQ at the start of a
SELECT, that session will still always give you the latest message list
including adds, deletes, and flag changes that have happened since that
highestmodseq. (In Gmail, there is a small delay between changes happening on
the web client and those changes registering on a connected IMAP session,
though bizarrely the HIGHESTMODSEQ is updated immediately.) So we have to keep
in mind that the data may be changing behind our backs as we're syncing.
Fetching info about UIDs that no longer exist is not an error but gives us
empty data.

Folder sync state is stored in the ImapFolderSyncStatus table to allow for
restarts.

Here's the state machine:


        -----
        |   ----------------         ----------------------
        ∨   | initial sync | <-----> | initial uidinvalid |
----------  ----------------         ----------------------
| finish |      |    ^
----------      |    |_________________________
        ^       ∨                              |
        |   ----------------         ----------------------
        |---|      poll    | <-----> |   poll uidinvalid  |
            ----------------         ----------------------
            |  ∧
            ----

We encapsulate sync engine instances in greenlets for cooperative coroutine
scheduling around network I/O.

--------------
SESSION SCOPES
--------------

Database sessions are held for as short a duration as possible---just to
query for needed information or update the local state. Long-held database
sessions reduce scalability.

"""
from __future__ import division

from collections import namedtuple, OrderedDict
from datetime import datetime
from gevent import Greenlet, kill, spawn, sleep
import gevent.lock
from hashlib import sha256
from sqlalchemy import func
from sqlalchemy.orm import load_only
from sqlalchemy.exc import IntegrityError
from sqlalchemy.orm.exc import NoResultFound

from inbox.basicauth import ValidationError
from inbox.util.concurrency import retry_and_report_killed
from inbox.util.debug import bind_context
from inbox.util.itert import chunk
from inbox.util.misc import or_none
from inbox.util.threading import fetch_corresponding_thread, MAX_THREAD_LENGTH
from inbox.util.stats import statsd_client
from inbox.log import get_logger
log = get_logger()
from inbox.crispin import connection_pool, retry_crispin, FolderMissingError
from inbox.models import Folder, Account, Message
from inbox.models.backends.imap import (ImapFolderSyncStatus, ImapThread,
                                        ImapUid, ImapFolderInfo)
from inbox.mailsync.exc import UidInvalid
from inbox.mailsync.backends.imap import common
from inbox.mailsync.backends.base import (MailsyncDone, mailsync_session_scope,
                                          THROTTLE_WAIT)
from inbox.heartbeat.store import HeartbeatStatusProxy
from inbox.events.ical import import_attached_events

GenericUIDMetadata = namedtuple('GenericUIDMetadata', 'throttled')


class UIDStack(object):
    """Container class for UIDs and metadata. Basically acts like a LIFO queue
    of key-value pairs, except that you can remove a specific key."""
    def __init__(self, *args):
        self._data = OrderedDict(*args)
        # Technically we really shouldn't need this, since no context-switch
        # should occur in member functions, but I really just don't want to
        # think about it so here's a semaphore.
        self._sem = gevent.lock.BoundedSemaphore(1)

    def empty(self):
        with self._sem:
            return not self._data

    def peekitem(self):
        with self._sem:
            k, v = self._data.popitem()
            self._data[k] = v
            return k, v

    def pop(self, k):
        with self._sem:
            return self._data.pop(k)

    def put(self, k, v):
        with self._sem:
            self._data[k] = v

    def keys(self):
        with self._sem:
            return self._data.keys()

    def __len__(self):
        with self._sem:
            return len(self._data)


class FolderSyncEngine(Greenlet):
    """Base class for a per-folder IMAP sync engine."""

    def __init__(self, account_id, folder_name, folder_id, email_address,
                 provider_name, poll_frequency, syncmanager_lock,
                 refresh_flags_max, retry_fail_classes):
        bind_context(self, 'foldersyncengine', account_id, folder_id)
        self.account_id = account_id
        self.folder_name = folder_name
        self.folder_id = folder_id
        self.poll_frequency = poll_frequency
        self.syncmanager_lock = syncmanager_lock
        self.refresh_flags_max = refresh_flags_max
        self.retry_fail_classes = retry_fail_classes
        self.state = None
        self.provider_name = provider_name

        # Metric flags for sync performance
        self.is_initial_sync = False
        self.is_first_sync = False
        self.is_first_message = False

        with mailsync_session_scope() as db_session:
            account = db_session.query(Account).get(self.account_id)
            self.throttled = account.throttled
            self.namespace_id = account.namespace.id
            assert self.namespace_id is not None, "namespace_id is None"

            folder = db_session.query(Folder).get(self.folder_id)
            if folder:
                self.is_initial_sync = folder.initial_sync_end is None
                self.is_first_sync = folder.initial_sync_start is None
                self.is_first_message = self.is_first_sync

        self.state_handlers = {
            'initial': self.initial_sync,
            'initial uidinvalid': self.resync_uids,
            'poll': self.poll,
            'poll uidinvalid': self.resync_uids,
            'finish': lambda self: 'finish',
        }

        Greenlet.__init__(self)

        self.heartbeat_status = HeartbeatStatusProxy(self.account_id,
                                                     self.folder_id,
                                                     self.folder_name,
                                                     email_address,
                                                     self.provider_name)

    def _run(self):
        # Bind greenlet-local logging context.
        self.log = log.new(account_id=self.account_id, folder=self.folder_name)
        # eagerly signal the sync status
        self.heartbeat_status.publish()
        return retry_and_report_killed(self._run_impl,
                                       account_id=self.account_id,
                                       folder_name=self.folder_name,
                                       logger=log,
                                       fail_classes=self.retry_fail_classes)

    def _run_impl(self):
        # We defer initializing the pool to here so that we'll retry if there
        # are any errors (remote server 503s or similar) when initializing it.
        self.conn_pool = connection_pool(self.account_id)
        try:
            saved_folder_status = self._load_state()
        except IntegrityError:
            # The state insert failed because the folder ID ForeignKey
            # was no longer valid, ie. the folder for this engine was deleted
            # while we were starting up.
            # Exit the sync and let the monitor sort things out.
            log.info("Folder state loading failed due to IntegrityError",
                     folder_id=self.folder_id, account_id=self.account_id)
            raise MailsyncDone()

        # NOTE: The parent ImapSyncMonitor handler could kill us at any
        # time if it receives a shutdown command. The shutdown command is
        # equivalent to ctrl-c.
        while True:
            old_state = self.state
            try:
                self.state = self.state_handlers[old_state]()
                self.heartbeat_status.publish(state=self.state)
            except UidInvalid:
                self.state = self.state + ' uidinvalid'
                self.heartbeat_status.publish(state=self.state)
            except FolderMissingError:
                # Folder was deleted by monitor while its sync was running.
                # TODO: Monitor should handle shutting down the folder engine.
                log.info('Folder disappeared: {}. Stopping sync.'.format(
                    self.folder_name), account_id=self.account_id,
                    folder_id=self.folder_id)
                raise MailsyncDone()
            except ValidationError:
                log.error('Error authenticating; stopping sync', exc_info=True,
                          account_id=self.account_id, folder_id=self.folder_id)
                raise MailsyncDone()

            # State handlers are idempotent, so it's okay if we're
            # killed between the end of the handler and the commit.
            if self.state != old_state:
                # Don't need to re-query, will auto refresh on re-associate.
                with mailsync_session_scope() as db_session:
                    db_session.add(saved_folder_status)
                    saved_folder_status.state = self.state
                    db_session.commit()
            if self.state == 'finish':
                return

    def _load_state(self):
        with mailsync_session_scope() as db_session:
            try:
                state = ImapFolderSyncStatus.state
                saved_folder_status = db_session.query(ImapFolderSyncStatus)\
                    .filter_by(account_id=self.account_id,
                               folder_id=self.folder_id).options(
                        load_only(state)).one()
            except NoResultFound:
                saved_folder_status = ImapFolderSyncStatus(
                    account_id=self.account_id, folder_id=self.folder_id)
                db_session.add(saved_folder_status)

            saved_folder_status.start_sync()
            db_session.commit()
            self.state = saved_folder_status.state
            return saved_folder_status

    def set_stopped(self, db_session):
        saved_folder_status = db_session.query(ImapFolderSyncStatus)\
            .filter_by(account_id=self.account_id,
                       folder_id=self.folder_id).one()

        saved_folder_status.stop_sync()
        self.state = saved_folder_status.state

    def _report_initial_sync_start(self):
        with mailsync_session_scope() as db_session:
            q = db_session.query(Folder).get(self.folder_id)
            q.initial_sync_start = datetime.utcnow()

    def _report_initial_sync_end(self):
        with mailsync_session_scope() as db_session:
            q = db_session.query(Folder).get(self.folder_id)
            q.initial_sync_end = datetime.utcnow()

    @retry_crispin
    def initial_sync(self):
        log.bind(state='initial')
        log.info('starting initial sync')

        if self.is_first_sync:
            self._report_initial_sync_start()
            self.is_first_sync = False

        with self.conn_pool.get() as crispin_client:
            crispin_client.select_folder(self.folder_name, uidvalidity_cb)
            self.initial_sync_impl(crispin_client)

        if self.is_initial_sync:
            self._report_initial_sync_end()
            self.is_initial_sync = False

        return 'poll'

    @retry_crispin
    def poll(self):
        log.bind(state='poll')
        log.info('polling')
        self.poll_impl()
        return 'poll'

    @retry_crispin
    def resync_uids(self):
        log.bind(state=self.state)
        log.info('UIDVALIDITY changed')
        self.resync_uids_impl()
        return 'initial'

    def initial_sync_impl(self, crispin_client):
        # We wrap the block in a try/finally because the change_poller greenlet
        # needs to be killed when this greenlet is interrupted
        change_poller = None
        try:
            assert crispin_client.selected_folder_name == self.folder_name
            remote_uids = crispin_client.all_uids()
            with self.syncmanager_lock:
                with mailsync_session_scope() as db_session:
                    local_uids = common.all_uids(self.account_id, db_session,
                                                 self.folder_id)
                    self.remove_deleted_uids(db_session, local_uids,
                                             remote_uids)

            new_uids = set(remote_uids) - local_uids
            download_stack = UIDStack()
            for uid in sorted(new_uids):
                download_stack.put(uid, GenericUIDMetadata(self.throttled))

            with mailsync_session_scope() as db_session:
                self.update_uid_counts(
                    db_session,
                    remote_uid_count=len(remote_uids),
                    # This is the initial size of our download_queue
                    download_uid_count=len(new_uids))

            change_poller = spawn(self.poll_for_changes, download_stack)
            bind_context(change_poller, 'changepoller', self.account_id,
                         self.folder_id)
            self.download_uids(crispin_client, download_stack)

        finally:
            if change_poller is not None:
                # schedule change_poller to die
                kill(change_poller)

    def poll_impl(self):
        with self.conn_pool.get() as crispin_client:
            crispin_client.select_folder(self.folder_name, uidvalidity_cb)
            download_stack = UIDStack()
            self.check_uid_changes(crispin_client, download_stack,
                                   async_download=False)
        sleep(self.poll_frequency)

    def resync_uids_impl(self):
        # NOTE: first, let's check if the UIVDALIDITY change was spurious, if
        # it is, just discard it and go on, if it isn't, drop the relevant
        # entries (filtering by account and folder IDs) from the imapuid table,
        # download messages, if necessary - in case a message has changed UID -
        # update UIDs, and discard orphaned messages. -siro
        with mailsync_session_scope() as db_session:
            folder_info = db_session.query(ImapFolderInfo). \
                filter_by(account_id=self.account_id,
                          folder_id=self.folder_id).one()
            cached_uidvalidity = folder_info.uidvalidity
            with self.conn_pool.get() as crispin_client:
                crispin_client.select_folder(self.folder_name,
                                             lambda *args: True)
                uidvalidity = crispin_client.selected_uidvalidity
                if uidvalidity <= cached_uidvalidity:
                    log.debug('UIDVALIDITY unchanged')
                    return
                invalid_uids = db_session.query(ImapUid). \
                    filter_by(account_id=self.account_id,
                              folder_id=self.folder_id)
                data_sha256_message = {uid.message.data_sha256: uid.message
                                       for uid in invalid_uids}
                for uid in invalid_uids:
                    db_session.delete(uid)
                # NOTE: this is necessary (and OK since it doesn't persist any
                # data) to maintain the order between UIDs deletion and
                # insertion. Without this, I was seeing constraints violation
                # on the imapuid table. -siro
                db_session.flush()
                remote_uids = crispin_client.all_uids()
                for remote_uid in remote_uids:
                    raw_message = crispin_client.uids([remote_uid])[0]
                    data_sha256 = sha256(raw_message.body).hexdigest()
                    if data_sha256 in data_sha256_message:
                        message = data_sha256_message[data_sha256]

                        # Create a new imapuid
                        uid = ImapUid(msg_uid=raw_message.uid,
                                      message_id=message.id,
                                      account_id=self.account_id,
                                      folder_id=self.folder_id)
                        uid.update_flags(raw_message.flags)
                        db_session.add(uid)

                        # Update the existing message's metadata too
                        common.update_message_metadata(db_session, uid)

                        del data_sha256_message[data_sha256]
                    else:
                        self.download_and_commit_uids(crispin_client,
                                                      [remote_uid])
                    self.heartbeat_status.publish()
                    # FIXME: do we want to throttle the account when recovering
                    # from UIDVALIDITY changes? -siro
            for message in data_sha256_message.itervalues():
                db_session.delete(message)
            folder_info.uidvalidity = uidvalidity
            folder_info.highestmodseq = None

    @retry_crispin
    def poll_for_changes(self, download_stack):
        while True:
            with self.conn_pool.get() as crispin_client:
                crispin_client.select_folder(self.folder_name, uidvalidity_cb)
                self.check_uid_changes(crispin_client, download_stack,
                                       async_download=True)
            sleep(self.poll_frequency)

    def download_uids(self, crispin_client, download_stack):
        while not download_stack.empty():
            uid, metadata = download_stack.peekitem()
            self.download_and_commit_uids(crispin_client, [uid])
            download_stack.pop(uid)
            report_progress(self.account_id, self.folder_name, 1,
                            len(download_stack))
            self.heartbeat_status.publish()
            if self.throttled and metadata is not None and metadata.throttled:
                # Check to see if the account's throttled state has been
                # modified. If so, immediately accelerate.
                with mailsync_session_scope() as db_session:
                    acc = db_session.query(Account).get(self.account_id)
                    self.throttled = acc.throttled
                if self.throttled:
                    log.debug('throttled; sleeping')
                    sleep(THROTTLE_WAIT)

    def create_message(self, db_session, acct, folder, msg):
        assert acct is not None and acct.namespace is not None

        # Check if we somehow already saved the imapuid (shouldn't happen, but
        # possible due to race condition). If so, don't commit changes.
        existing_imapuid = db_session.query(ImapUid).filter(
            ImapUid.account_id == acct.id, ImapUid.folder_id == folder.id,
            ImapUid.msg_uid == msg.uid).first()
        if existing_imapuid is not None:
            log.error('Expected to create imapuid, but existing row found',
                      remote_msg_uid=msg.uid,
                      existing_imapuid=existing_imapuid.id)
            return None

        new_uid = common.create_imap_message(db_session, log, acct, folder,
                                             msg)
        new_uid = self.add_message_attrs(db_session, new_uid, msg)

        # We're calling import_attached_events here instead of some more
        # obvious place (like Message.create_from_synced) because the function
        # requires new_uid.message to have been flushed.
        # This is necessary because the import_attached_events does db lookups.
        if new_uid.message.has_attached_events:
            with db_session.no_autoflush:
                import_attached_events(db_session, acct, new_uid.message)

        # If we're in the polling state, then we want to report the metric
        # for latency when the message was received vs created
        if self.state == 'poll':
            latency_millis = (
                datetime.utcnow() - new_uid.message.received_date) \
                .total_seconds() * 1000
            metrics = [
                '.'.join(['accounts', 'overall', 'message_latency']),
                '.'.join(['accounts', str(acct.id), 'message_latency']),
                '.'.join(['providers', self.provider_name, 'message_latency']),
            ]
            for metric in metrics:
                statsd_client.timing(metric, latency_millis)

        return new_uid

    def _count_thread_messages(self, thread_id, db_session):
        count, = db_session.query(func.count(Message.id)). \
            filter(Message.thread_id == thread_id).one()
        return count

    def add_message_attrs(self, db_session, new_uid, msg):
        """ Post-create-message bits."""
        with db_session.no_autoflush:
            parent_thread = fetch_corresponding_thread(
                db_session, self.namespace_id, new_uid.message)
            construct_new_thread = True

            if parent_thread:
                # If there's a parent thread that isn't too long already,
                # add to it. Otherwise create a new thread.
                parent_message_count = self._count_thread_messages(
                    parent_thread.id, db_session)
                if parent_message_count < MAX_THREAD_LENGTH:
                    construct_new_thread = False

            if construct_new_thread:
                new_uid.message.thread = ImapThread.from_imap_message(
                    db_session, new_uid.account.namespace, new_uid.message)
            else:
                parent_thread.messages.append(new_uid.message)

        db_session.flush()
        return new_uid

    def remove_deleted_uids(self, db_session, local_uids, remote_uids):
        """
        Remove imapuid entries that no longer exist on the remote.

        Works as follows:
            1. Do a LIST on the current folder to see what messages are on the
                server.
            2. Compare to message uids stored locally.
            3. Purge uids we have locally but not on the server. Ignore
               remote uids that aren't saved locally.

        Make SURE to be holding `syncmanager_lock` when calling this function;
        we do not grab it here to allow callers to lock higher level
        functionality.

        """
        to_delete = set(local_uids) - set(remote_uids)
        common.remove_deleted_uids(self.account_id, db_session, to_delete,
                                   self.folder_id)

    def download_and_commit_uids(self, crispin_client, uids):
        start = datetime.utcnow()
        raw_messages = crispin_client.uids(uids)
        if not raw_messages:
            return 0

        new_uids = set()
        with self.syncmanager_lock:
            # there is the possibility that another green thread has already
            # downloaded some message(s) from this batch... check within the
            # lock
            with mailsync_session_scope() as db_session:
                account = db_session.query(Account).get(self.account_id)
                folder = db_session.query(Folder).get(self.folder_id)
                for msg in raw_messages:
                    uid = self.create_message(db_session, account, folder,
                                              msg)
                    if uid is not None:
                        db_session.add(uid)
                        db_session.flush()
                        new_uids.add(uid)
                db_session.commit()

        # If we downloaded uids, record message velocity (#uid / latency)
        if self.state == 'initial' and len(new_uids):
            self._report_message_velocity(datetime.utcnow() - start,
                                          len(new_uids))
<<<<<<< HEAD

        return len(new_uids)

    def _report_message_velocity(self, timedelta, num_uids):
        latency = (timedelta).total_seconds() * 1000
        latency_per_uid = float(latency) / num_uids
        statsd_client.timing(
            '.'.join(['providers', self.provider_name,
                      'message_velocity']),
            latency_per_uid)
=======
        if self.is_first_message:
            self._report_first_message()
            self.is_first_message = False

        return len(new_uids)

    def _report_first_message(self):
        now = datetime.utcnow()

        with mailsync_session_scope() as db_session:
            account = db_session.query(Account).get(self.account_id)
            account_created = account.created_at

        latency = (now - account_created).total_seconds() * 1000
        metrics = [
            '.'.join(['providers', self.provider_name, 'first_message']),
            '.'.join(['providers', 'overall', 'first_message'])
        ]

        for metric in metrics:
            statsd_client.timing(metric, latency)

    def _report_message_velocity(self, timedelta, num_uids):
        latency = (timedelta).total_seconds() * 1000
        latency_per_uid = float(latency) / num_uids
        metrics = [
            '.'.join(['providers', self.provider_name,
                      'message_velocity']),
            '.'.join(['providers', 'overall', 'message_velocity'])
        ]
        for metric in metrics:
            statsd_client.timing(metric, latency_per_uid)
>>>>>>> de968ae7

    def update_metadata(self, crispin_client, updated):
        """ Update flags (the only metadata that can change). """
        # bigger chunk because the data being fetched here is very small
        for uids in chunk(updated, 5 * crispin_client.CHUNK_SIZE):
            new_flags = crispin_client.flags(uids)
            # Messages can disappear in the meantime; we'll update them next
            # sync.
            uids = [uid for uid in uids if uid in new_flags]
            with self.syncmanager_lock:
                with mailsync_session_scope() as db_session:
                    common.update_metadata(self.account_id, db_session,
                                           self.folder_name, self.folder_id,
                                           uids, new_flags)
                    db_session.commit()

    def update_uid_counts(self, db_session, **kwargs):
        saved_status = db_session.query(ImapFolderSyncStatus).join(Folder). \
            filter(ImapFolderSyncStatus.account_id == self.account_id,
                   Folder.name == self.folder_name).one()
        # We're not updating the current_remote_count metric
        # so don't update uid_checked_timestamp.
        if kwargs.get('remote_uid_count') is None:
            saved_status.update_metrics(kwargs)
        else:
            metrics = dict(uid_checked_timestamp=datetime.utcnow())
            metrics.update(kwargs)
            saved_status.update_metrics(metrics)

    def check_uid_changes(self, crispin_client, download_stack,
                          async_download):
        remote_uids = set(crispin_client.all_uids())
        with self.syncmanager_lock:
            with mailsync_session_scope() as db_session:
                local_uids = common.all_uids(self.account_id, db_session,
                                             self.folder_id)
                # Download new UIDs.
                stack_uids = set(download_stack.keys())
                local_with_pending_uids = local_uids | stack_uids
                for uid in sorted(remote_uids):
                    if uid not in local_with_pending_uids:
                        download_stack.put(uid, None)
                self.remove_deleted_uids(db_session, local_uids, remote_uids)
        if not async_download:
            self.download_uids(crispin_client, download_stack)
            with mailsync_session_scope() as db_session:
                self.update_uid_counts(
                    db_session,
                    remote_uid_count=len(remote_uids),
                    download_uid_count=len(download_stack))
        to_refresh = sorted(remote_uids &
                            local_uids)[-self.refresh_flags_max:]
        self.update_metadata(crispin_client, to_refresh)


def uidvalidity_cb(account_id, folder_name, select_info):
    assert folder_name is not None and select_info is not None, \
        "must start IMAP session before verifying UIDVALIDITY"
    with mailsync_session_scope() as db_session:
        saved_folder_info = common.get_folder_info(account_id, db_session,
                                                   folder_name)
        saved_uidvalidity = or_none(saved_folder_info, lambda i:
                                    i.uidvalidity)
    selected_uidvalidity = select_info['UIDVALIDITY']
    if saved_folder_info:
        is_valid = common.uidvalidity_valid(account_id,
                                            selected_uidvalidity,
                                            folder_name, saved_uidvalidity)
        if not is_valid:
            raise UidInvalid(
                'folder: {}, remote uidvalidity: {}, '
                'cached uidvalidity: {}'.format(folder_name.encode('utf-8'),
                                                selected_uidvalidity,
                                                saved_uidvalidity))
    return select_info


def report_progress(account_id, folder_name, downloaded_uid_count,
                    num_remaining_messages):
    """ Inform listeners of sync progress. """
    with mailsync_session_scope() as db_session:
        saved_status = db_session.query(ImapFolderSyncStatus).join(Folder)\
            .filter(
                ImapFolderSyncStatus.account_id == account_id,
                Folder.name == folder_name).one()

        previous_count = saved_status.metrics.get(
            'num_downloaded_since_timestamp', 0)

        metrics = dict(num_downloaded_since_timestamp=(previous_count +
                                                       downloaded_uid_count),
                       download_uid_count=num_remaining_messages,
                       queue_checked_at=datetime.utcnow())

        saved_status.update_metrics(metrics)
        db_session.commit()

    statsd_client.gauge(
        ".".join(["accounts", str(account_id), "messages_downloaded"]),
        metrics.get("num_downloaded_since_timestamp"))<|MERGE_RESOLUTION|>--- conflicted
+++ resolved
@@ -562,18 +562,7 @@
         if self.state == 'initial' and len(new_uids):
             self._report_message_velocity(datetime.utcnow() - start,
                                           len(new_uids))
-<<<<<<< HEAD
-
-        return len(new_uids)
-
-    def _report_message_velocity(self, timedelta, num_uids):
-        latency = (timedelta).total_seconds() * 1000
-        latency_per_uid = float(latency) / num_uids
-        statsd_client.timing(
-            '.'.join(['providers', self.provider_name,
-                      'message_velocity']),
-            latency_per_uid)
-=======
+
         if self.is_first_message:
             self._report_first_message()
             self.is_first_message = False
@@ -606,7 +595,6 @@
         ]
         for metric in metrics:
             statsd_client.timing(metric, latency_per_uid)
->>>>>>> de968ae7
 
     def update_metadata(self, crispin_client, updated):
         """ Update flags (the only metadata that can change). """
