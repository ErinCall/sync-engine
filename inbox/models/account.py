--- conflicted
+++ resolved
@@ -58,11 +58,7 @@
     # If True, throttle initial sync to reduce resource load
     throttled = Column(Boolean, server_default=false())
 
-<<<<<<< HEAD
-    # if True we sync contacts/events
-=======
     # if True we sync contacts/events/email
->>>>>>> cb33d5fd
     # NOTE: these columns are meaningless for EAS accounts
     sync_email = Column(Boolean, nullable=False, default=True)
     sync_contacts = Column(Boolean, nullable=False, default=False)
