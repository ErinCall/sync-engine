import sys
import time
from contextlib import contextmanager

from sqlalchemy import event
from sqlalchemy.orm.session import Session
from sqlalchemy.exc import OperationalError

from inbox.config import config
from inbox.ignition import main_engine
from inbox.util.stats import statsd_client
from inbox.log import get_logger, _find_first_app_frame_and_name
log = get_logger()


cached_engine = None


def new_session(engine, versioned=True):
    """Returns a session bound to the given engine."""
    session = Session(bind=engine, autoflush=True, autocommit=False)
    if versioned:
        from inbox.models.transaction import (create_revisions,
                                              propagate_changes,
                                              increment_versions)

        @event.listens_for(session, 'before_flush')
        def before_flush(session, flush_context, instances):
            propagate_changes(session)
            increment_versions(session)

        @event.listens_for(session, 'after_flush')
        def after_flush(session, flush_context):
            """
            Hook to log revision snapshots. Must be post-flush in order to
            grab object IDs on new objects.

            """
            create_revisions(session)

        # Make statsd calls for transaction times
        transaction_start_map = {}
        frame, modname = _find_first_app_frame_and_name(
                ignores=['sqlalchemy', 'inbox.models.session', 'inbox.log',
                         'contextlib'])
        funcname = frame.f_code.co_name
        modname = modname.replace(".", "-")
        metric_name = 'db.{}.{}.{}'.format(engine.url.database, modname,
                                           funcname)

        @event.listens_for(session, 'after_transaction_create')
        def after_transaction_create(session, transaction):
            transaction_start_map[hash(transaction)] = time.time()

        @event.listens_for(session, 'after_transaction_end')
        def after_transaction_end(session, transaction):
            start_time = transaction_start_map.get(hash(transaction))
            if not start_time:
                return

            latency = int((time.time() - start_time) * 1000)
            statsd_client.timing(metric_name, latency)
            statsd_client.incr(metric_name)
<<<<<<< HEAD

    return session
=======
>>>>>>> c12e2089

    return session


@contextmanager
def session_scope(versioned=True, debug=False):
    """ Provide a transactional scope around a series of operations.

    Takes care of rolling back failed transactions and closing the session
    when it goes out of scope.

    Note that sqlalchemy automatically starts a new database transaction when
    the session is created, and restarts a new transaction after every commit()
    on the session. Your database backend's transaction semantics are important
    here when reasoning about concurrency.

    Parameters
    ----------
    versioned : bool
        Do you want to enable the transaction log?
    debug : bool
        Do you want to turn on SQL echoing? Use with caution. Engine is not
        cached in this case!

    Yields
    ------
    Session
        The created session.
    """

    global cached_engine
    if cached_engine is None and not debug:
        cached_engine = main_engine()
        log.info("Don't yet have engine... creating default from ignition",
                 engine=id(cached_engine))

    if debug:
        session = new_session(main_engine(echo=True), versioned)
    else:
        session = new_session(cached_engine, versioned)

    try:
        if config.get('LOG_DB_SESSIONS'):
            start_time = time.time()
            calling_frame = sys._getframe().f_back.f_back
            call_loc = '{}:{}'.format(calling_frame.f_globals.get('__name__'),
                                      calling_frame.f_lineno)
            logger = log.bind(engine_id=id(cached_engine),
                              session_id=id(session), call_loc=call_loc)
            logger.info('creating db_session',
                        sessions_used=cached_engine.pool.checkedout())
        yield session
        session.commit()
    except BaseException as exc:
        try:
            session.rollback()
            raise
        except OperationalError:
            log.warn('Encountered OperationalError on rollback',
                     original_exception=type(exc))
            raise exc
    finally:
        if config.get('LOG_DB_SESSIONS'):
            lifetime = time.time() - start_time
            logger.info('closing db_session', lifetime=lifetime,
                        sessions_used=cached_engine.pool.checkedout())
        session.close()<|MERGE_RESOLUTION|>--- conflicted
+++ resolved
@@ -61,11 +61,6 @@
             latency = int((time.time() - start_time) * 1000)
             statsd_client.timing(metric_name, latency)
             statsd_client.incr(metric_name)
-<<<<<<< HEAD
-
-    return session
-=======
->>>>>>> c12e2089
 
     return session
 
