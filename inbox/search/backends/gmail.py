from inbox.crispin import GmailCrispinClient
from inbox.models import Account, Folder
from inbox.providers import provider_info
from inbox.search.backends.imap import IMAPSearchClient
from inbox.mailsync.backends.imap.generic import uidvalidity_cb

PROVIDER = 'gmail'
SEARCH_CLS = 'GmailSearchClient'


class GmailSearchClient(IMAPSearchClient):
    def _open_crispin_connection(self, db_session):
        account = db_session.query(Account).get(self.account_id)
        conn = account.auth_handler.connect_account(account)
<<<<<<< HEAD
        crispin_client = GmailCrispinClient(self.account_id,
                                            provider_info('gmail'),
                                            account.email_address,
                                            conn,
                                            readonly=True)
        self.log.info('Searching account',
                      account_id=self.account_id,
                      query=search_query)

        all_messages = set()
        folders = db_session.query(Folder).filter(
            Folder.account_id == self.account_id).all()

        for folder in folders:
            all_messages.update(self.search_folder(db_session,
                                                   crispin_client,
                                                   folder, search_query))

        crispin_client.logout()

        return sorted(all_messages, key=lambda msg: msg.received_date,
                      reverse=True)

    def search_folder(self, db_session, crispin_client, folder, search_query):
        crispin_client.select_folder(folder.name, uidvalidity_cb)
        try:
            try:
                query = search_query.encode('ascii')
                matching_uids = crispin_client.conn.gmail_search(query)
            except UnicodeEncodeError:
                matching_uids = \
                    crispin_client.conn.gmail_search(search_query,
                                                     charset="UTF-8")
=======
        self.crispin_client = GmailCrispinClient(self.account_id,
                                                 provider_info('gmail'),
                                                 account.email_address,
                                                 conn,
                                                 readonly=True)

    def _search_folder(self, db_session, folder, search_query):
        self.crispin_client.select_folder(folder.name, uidvalidity_cb)
        try:
            try:
                query = search_query.encode('ascii')
                matching_uids = self.crispin_client.conn.gmail_search(query)
            except UnicodeEncodeError:
                matching_uids = \
                    self.crispin_client.conn.gmail_search(search_query,
                                                          charset="UTF-8")
>>>>>>> c12e2089
        except Exception as e:
            self.log.debug('Search error', error=e)
            raise

        self.log.debug('Search found message for folder',
                        folder_name=folder.name,
                        matching_uids=len(matching_uids))

        return matching_uids

    def _search(self, db_session, search_query):
        self._open_crispin_connection(db_session)
        folders = db_session.query(Folder).filter(
            Folder.account_id == self.account_id).all()

<<<<<<< HEAD
        self.log.debug('Search found message for folder',
                        folder_name=folder.name,
                        matching_uids=len(matching_uids),
                        messages_synced=len(all_messages))
=======
        imap_uids = set()
>>>>>>> c12e2089

        for folder in folders:
            imap_uids.update(self._search_folder(db_session,
                                                  folder, search_query))
        self._close_crispin_connection()
        return imap_uids<|MERGE_RESOLUTION|>--- conflicted
+++ resolved
@@ -12,41 +12,6 @@
     def _open_crispin_connection(self, db_session):
         account = db_session.query(Account).get(self.account_id)
         conn = account.auth_handler.connect_account(account)
-<<<<<<< HEAD
-        crispin_client = GmailCrispinClient(self.account_id,
-                                            provider_info('gmail'),
-                                            account.email_address,
-                                            conn,
-                                            readonly=True)
-        self.log.info('Searching account',
-                      account_id=self.account_id,
-                      query=search_query)
-
-        all_messages = set()
-        folders = db_session.query(Folder).filter(
-            Folder.account_id == self.account_id).all()
-
-        for folder in folders:
-            all_messages.update(self.search_folder(db_session,
-                                                   crispin_client,
-                                                   folder, search_query))
-
-        crispin_client.logout()
-
-        return sorted(all_messages, key=lambda msg: msg.received_date,
-                      reverse=True)
-
-    def search_folder(self, db_session, crispin_client, folder, search_query):
-        crispin_client.select_folder(folder.name, uidvalidity_cb)
-        try:
-            try:
-                query = search_query.encode('ascii')
-                matching_uids = crispin_client.conn.gmail_search(query)
-            except UnicodeEncodeError:
-                matching_uids = \
-                    crispin_client.conn.gmail_search(search_query,
-                                                     charset="UTF-8")
-=======
         self.crispin_client = GmailCrispinClient(self.account_id,
                                                  provider_info('gmail'),
                                                  account.email_address,
@@ -63,7 +28,6 @@
                 matching_uids = \
                     self.crispin_client.conn.gmail_search(search_query,
                                                           charset="UTF-8")
->>>>>>> c12e2089
         except Exception as e:
             self.log.debug('Search error', error=e)
             raise
@@ -79,14 +43,7 @@
         folders = db_session.query(Folder).filter(
             Folder.account_id == self.account_id).all()
 
-<<<<<<< HEAD
-        self.log.debug('Search found message for folder',
-                        folder_name=folder.name,
-                        matching_uids=len(matching_uids),
-                        messages_synced=len(all_messages))
-=======
         imap_uids = set()
->>>>>>> c12e2089
 
         for folder in folders:
             imap_uids.update(self._search_folder(db_session,
